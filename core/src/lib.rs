--- conflicted
+++ resolved
@@ -46,7 +46,6 @@
 #[cfg(not(feature = "std"))]
 extern crate ink_alloc;
 
-<<<<<<< HEAD
 #[cfg(all(test, feature = "std"))]
 mod test_utils;
 
@@ -55,8 +54,6 @@
 extern crate quickcheck_macros;
 
 mod byte_utils;
-=======
->>>>>>> 321fe03a
 pub mod env;
 pub mod storage;
 
